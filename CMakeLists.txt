cmake_minimum_required(VERSION 3.5)

include(CheckCXXCompilerFlag)
get_directory_property(hasParent PARENT_DIRECTORY)

set(STEREOVISION_LIB stevi)
if(hasParent)
    set(STEREOVISION_LIB ${STEREOVISION_LIB} PARENT_SCOPE)
endif()
project(lib${STEREOVISION_LIB} LANGUAGES CXX)

option(buildTests "Build the test suits for the library" ON)
option(buildExamples "Build the examples for the library" ON)

set(CMAKE_INCLUDE_CURRENT_DIR ON)

set(CMAKE_CXX_STANDARD 17)
set(CMAKE_CXX_STANDARD_REQUIRED ON)

set(CMAKE_CXX_FLAGS "${CMAKE_CXX_FLAGS}")
set(CMAKE_CXX_FLAGS_RELEASE "${CMAKE_CXX_FLAGS_RELEASE} -fopenmp -march=native -ftree-vectorize")

#SIMD for x86
check_cxx_compiler_flag("-mavx" AVXSUPPORTED)
check_cxx_compiler_flag("-mavx2" AVX2SUPPORTED)
check_cxx_compiler_flag("-mfma" FMASUPPORTED)

if (AVXSUPPORTED)
    set(CMAKE_CXX_FLAGS_RELEASE "${CMAKE_CXX_FLAGS_RELEASE} -mavx")
endif()

if (AVX2SUPPORTED)
    set(CMAKE_CXX_FLAGS_RELEASE "${CMAKE_CXX_FLAGS_RELEASE} -mavx2")
endif()

if (FMASUPPORTED)
    set(CMAKE_CXX_FLAGS_RELEASE "${CMAKE_CXX_FLAGS_RELEASE} -mfma")
endif()

#SIMD for ARM not supported yet

find_package(Eigen3 3.3 REQUIRED)
include_directories(${EIGEN3_INCLUDE_DIR})

find_package(JPEG)
find_package(PNG)
find_package(TIFF)

include_directories(${CMAKE_CURRENT_SOURCE_DIR})

add_subdirectory(submodules)
include_directories(${MODULES_INCLUDE_DIRECTORIES})

set(LIB_SRC 
        stevi_global.h
	geometry/core.h
	geometry/geometricexception.cpp
	geometry/geometricexception.h
	geometry/alignement.cpp
        geometry/alignement.h
        geometry/imagecoordinates.h
	geometry/lensdistortion.h
	geometry/pointcloudalignment.cpp
        geometry/pointcloudalignment.h
        geometry/rotations.h
        geometry/stereorigrectifier.cpp
        geometry/stereorigrectifier.h
        graphs/graphs.h
        graphs/graph_flow.h
        graphs/graph_cut.h
        interpolation/interpolation.cpp
        interpolation/interpolation.h
        interpolation/lensdistortionsmap.cpp
        interpolation/lensdistortionsmap.h
        interpolation/downsampling.h
        correlation/matching_costs.h
        correlation/correlation_base.h
        correlation/unfold.h
        correlation/unfold.cpp
        correlation/cross_correlations.h
        correlation/cross_correlations.cpp
        correlation/census.h
        correlation/cost_based_refinement.h
        correlation/image_based_refinement.h
        correlation/sgm.h
        correlation/hierarchical.h
        correlation/patchmatch.h
        correlation/on_demand_cost_volume.h
        correlation/fast_approximate_matching.h
        correlation/template_matching.h
        correlation/dynamic_programing_stereo.h
        correlation/disparity_plus_background_segmentation.h
        optimization/l0optimization.h
        optimization/l1optimization.h
        optimization/l2optimization.h
        optimization/leastmedianoptimization.h
        optimization/sphericaloptimization.h
        optimization/affine_utils.h
        utils/contiguity.h
        utils/margins.h
        utils/indexers.h
        utils/propagation_direction.h
        utils/randomcache.h
        utils/types_manipulations.h
        utils/colors.h
        utils/array_utils.h
        utils/stevimath.h
        utils/hash_utils.h
        statistics/stereo_covering.h
        imageProcessing/colorConversions.h
        imageProcessing/histogram.h
        imageProcessing/meanShiftClustering.h
        imageProcessing/intrinsicImageDecomposition.h
        imageProcessing/checkBoardDetection.h
        imageProcessing/checkBoardDetection.cpp
        imageProcessing/hexagonalRGBTargetsDetection.h
        imageProcessing/finiteDifferences.h
        imageProcessing/connectedComponents.h
        imageProcessing/morphologicalOperators.h
<<<<<<< HEAD
        imageProcessing/foregroundSegmentation.h
=======
        imageProcessing/shapeFromShading.h
>>>>>>> 6075ad22
        io/image_io.h
)

add_library(
    stevi
    ${LIB_SRC}
)

target_link_libraries(stevi PRIVATE ${PNP_LIBS})


if (buildTests)

enable_testing()

find_package(QT NAMES Qt6 Qt5 COMPONENTS Core Test REQUIRED)
find_package(Qt${QT_VERSION_MAJOR} COMPONENTS Core Test REQUIRED)

set(CMAKE_AUTOMOC ON)
add_subdirectory(test)

endif(buildTests)

if (buildExamples)

    find_package(QT NAMES Qt6 Qt5 COMPONENTS Core Gui REQUIRED)
    find_package(Qt${QT_VERSION_MAJOR} COMPONENTS Core Gui REQUIRED)

    set(CMAKE_AUTOMOC ON)

add_subdirectory(examples)

endif (buildExamples)<|MERGE_RESOLUTION|>--- conflicted
+++ resolved
@@ -117,11 +117,8 @@
         imageProcessing/finiteDifferences.h
         imageProcessing/connectedComponents.h
         imageProcessing/morphologicalOperators.h
-<<<<<<< HEAD
         imageProcessing/foregroundSegmentation.h
-=======
         imageProcessing/shapeFromShading.h
->>>>>>> 6075ad22
         io/image_io.h
 )
 
