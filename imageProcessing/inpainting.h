--- conflicted
+++ resolved
@@ -153,14 +153,10 @@
         auto idx = idxConverter.getIndexFromPseudoFlatId(i);
         auto imgIdx = axisIdxCompressors.getUncompressedIndex(idx);
 
-<<<<<<< HEAD
         std::array<int,mDim> nearest = idx;
         if (area2Fill.valueUnchecked(idx)) {
             nearest = tree.closest(idx);
         }
-=======
-        std::array<int,mDim> nearest = tree.closest(idx);
->>>>>>> 1a8742be
         auto imgNearest = axisIdxCompressors.getUncompressedIndex(nearest);
 
         for (int j = 0; j < nBatch; j++) {
@@ -175,6 +171,7 @@
         }
     }
 
+    
     return ret;
 }
 
