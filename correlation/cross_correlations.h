--- conflicted
+++ resolved
@@ -31,7 +31,6 @@
 namespace StereoVision {
 namespace Correlation {
 
-<<<<<<< HEAD
 template<class T_I, class T_M, class T_O = float>
 T_O channelsZeroMeanNorm (Multidim::Array<T_I, 1> const& in_data,
 									   T_M const& mean) {
@@ -58,14 +57,9 @@
 	return sqrtf(norm);
 }
 
-template<class T_I, class T_M, class T_O = float>
-Multidim::Array<T_O, 2> channelsZeroMeanNorm (Multidim::Array<T_I, 3> const& in_data,
-									   Multidim::Array<T_M, 2> const& mean) {
-=======
 template<class T_I, class T_M, class T_O = float, Multidim::ArrayDataAccessConstness C>
 Multidim::Array<T_O, 2> channelsZeroMeanNorm (Multidim::Array<T_I, 3, C> const& in_data,
 									   Multidim::Array<T_M, 2, C> const& mean) {
->>>>>>> a3908e55
 
 	constexpr Multidim::AccessCheck Nc = Multidim::AccessCheck::Nocheck;
 
@@ -108,7 +102,6 @@
 	return norm;
 }
 
-<<<<<<< HEAD
 template<class T_I, class T_M = float, class T_O = float>
 T_O channelsZeroMeanNorm (Multidim::Array<T_I, 1> const& in_data) {
 
@@ -118,12 +111,8 @@
 
 }
 
-template<class T_I, class T_M = float, class T_O = float>
-Multidim::Array<T_O, 2> channelsZeroMeanNorm (Multidim::Array<T_I, 3> const& in_data) {
-=======
 template<class T_I, class T_M = float, class T_O = float, Multidim::ArrayDataAccessConstness C>
 Multidim::Array<T_O, 2> channelsZeroMeanNorm (Multidim::Array<T_I, 3, C> const& in_data) {
->>>>>>> a3908e55
 
 	Multidim::Array<T_M, 2> mean = channelsMean<T_I, T_M>(in_data);
 
@@ -324,7 +313,6 @@
 
 }
 
-<<<<<<< HEAD
 template<class T_I, class T_M, class T_N, class T_O = float>
 inline Multidim::Array<T_O, 1> zeromeanNormalizedFeatureVector(Multidim::Array<T_I, 1> const& feature_vol,
 															   T_M const& mean,
@@ -365,16 +353,10 @@
 
 }
 
-template<class T_I, class T_M, class T_N, class T_O = float>
-inline Multidim::Array<T_O, 3> zeromeanNormalizedFeatureVolume(Multidim::Array<T_I, 3> const& feature_vol,
-															   Multidim::Array<T_M, 2> const& mean,
-															   Multidim::Array<T_N, 2> const& norm) {
-=======
 template<class T_I, class T_M, class T_N, class T_O = float, Multidim::ArrayDataAccessConstness C>
 inline Multidim::Array<T_O, 3> zeromeanNormalizedFeatureVolume(Multidim::Array<T_I, 3, C> const& feature_vol,
 															   Multidim::Array<T_M, 2, C> const& mean,
 															   Multidim::Array<T_N, 2, C> const& norm) {
->>>>>>> a3908e55
 	using T_E = TypesManipulations::accumulation_extended_t<T_I>;
 	constexpr Multidim::AccessCheck Nc = Multidim::AccessCheck::Nocheck;
 
@@ -419,7 +401,6 @@
 
 }
 
-<<<<<<< HEAD
 template<class T_I, class T_N, class T_O = float>
 inline Multidim::Array<T_O, 1> normalizedFeatureVector(Multidim::Array<T_I, 1> const& feature_vol,
 													   T_N const& norm) {
@@ -460,14 +441,9 @@
 
 }
 
-template<class T_I, class T_N, class T_O = float>
-inline Multidim::Array<T_O, 3> normalizedFeatureVolume(Multidim::Array<T_I, 3> const& feature_vol,
-													   Multidim::Array<T_N, 2> const& norm) {
-=======
 template<class T_I, class T_N, class T_O = float, Multidim::ArrayDataAccessConstness C>
 inline Multidim::Array<T_O, 3> normalizedFeatureVolume(Multidim::Array<T_I, 3, C> const& feature_vol,
 													   Multidim::Array<T_N, 2, C> const& norm) {
->>>>>>> a3908e55
 
 	using T_E = TypesManipulations::accumulation_extended_t<T_I>;
 	constexpr Multidim::AccessCheck Nc = Multidim::AccessCheck::Nocheck;
@@ -513,7 +489,6 @@
 
 }
 
-<<<<<<< HEAD
 template<class T_I, class T_M, class T_O = float>
 inline Multidim::Array<T_O, 1> zeromeanFeatureVector(Multidim::Array<T_I, 1> const& feature_vol,
 													 T_M const& mean) {
@@ -532,14 +507,9 @@
 
 }
 
-template<class T_I, class T_M, class T_O = float>
-inline Multidim::Array<T_O, 3> zeromeanFeatureVolume(Multidim::Array<T_I, 3> const& feature_vol,
-													   Multidim::Array<T_M, 2> const& mean) {
-=======
 template<class T_I, class T_M, class T_O = float, Multidim::ArrayDataAccessConstness C>
 inline Multidim::Array<T_O, 3> zeromeanFeatureVolume(Multidim::Array<T_I, 3, C> const& feature_vol,
 													   Multidim::Array<T_M, 2, C> const& mean) {
->>>>>>> a3908e55
 
 	constexpr Multidim::AccessCheck Nc = Multidim::AccessCheck::Nocheck;
 
@@ -563,7 +533,6 @@
 
 }
 
-<<<<<<< HEAD
 template<matchingFunctions matchFunc, class T_I>
 Multidim::Array<FeatureTypeForMatchFunc<matchFunc, T_I>,1> getFeatureVectorForMatchFunc(Multidim::Array<T_I, 1> const& feature_vec) {
 
@@ -613,12 +582,8 @@
 
 }
 
-template<matchingFunctions matchFunc, class T_I>
-Multidim::Array<FeatureTypeForMatchFunc<matchFunc, T_I>,3> getFeatureVolumeForMatchFunc(Multidim::Array<T_I, 3> const& feature_vol) {
-=======
 template<matchingFunctions matchFunc, class T_I, Multidim::ArrayDataAccessConstness C, class FType = typename MatchingFuncComputeTypeInfos<matchFunc,T_I>::FeatureType>
 Multidim::Array<FType,3> getFeatureVolumeForMatchFunc(Multidim::Array<T_I, 3, C> const& feature_vol) {
->>>>>>> a3908e55
 
 	using T_E = typename TypesManipulations::accumulation_extended_t<T_I>;
 
